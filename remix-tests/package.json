--- conflicted
+++ resolved
@@ -19,12 +19,7 @@
   },
   "scripts": {
     "build": "tsc",
-<<<<<<< HEAD
-    "lint": "standard",
-    "test": "standard && mocha --require ts-node/register tests/*.ts -t 300000"
-=======
     "test": "tsc && mocha --require ts-node/register tests/*.ts -t 300000"
->>>>>>> e2ec98f2
   },
   "repository": {
     "type": "git",
