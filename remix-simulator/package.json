{
  "name": "remix-simulator",
  "version": "0.1.6",
  "description": "Ethereum IDE and tools for the web",
  "contributors": [
    {
      "name": "Iuri Matias",
      "email": "iuri@ethereum.org"
    },
    {
      "name": "Yann Levreau",
      "email": "yann@ethdev.com"
    }
  ],
  "main": "./index.js",
  "dependencies": {
    "ansi-gray": "^0.1.1",
    "body-parser": "^1.18.2",
    "color-support": "^1.1.3",
    "commander": "^2.19.0",
    "express": "^4.16.3",
    "express-ws": "^4.0.0",
    "fast-async": "^6.3.7",
    "merge": "^1.2.0",
<<<<<<< HEAD
    "remix-lib": "0.4.5",
    "ethereumjs-vm": "3.0.0",
    "ethereumjs-util": "^5.1.2",
=======
    "remix-lib": "0.4.6",
>>>>>>> 3480139e
    "standard": "^10.0.3",
    "time-stamp": "^2.0.0",
    "web3": "1.0.0-beta.27"
  },
  "devDependencies": {
    "babel-eslint": "^7.1.1",
    "babel-plugin-transform-object-assign": "^6.22.0",
    "babel-preset-es2017": "^6.24.1",
    "babelify": "^7.3.0",
    "mocha": "^5.2.0",
    "standard": "^10.0.3"
  },
  "scripts": {
    "test": "standard && mocha test/"
  },
  "bin": {
    "ethsim": "./bin/ethsim",
    "remix-simulator": "./bin/ethsim"
  },
  "standard": {
    "ignore": [
      "node_modules/*"
    ],
    "parser": "babel-eslint"
  },
  "repository": {
    "type": "git",
    "url": "git+https://github.com/ethereum/remix.git"
  },
  "author": "remix team",
  "license": "MIT",
  "bugs": {
    "url": "https://github.com/ethereum/remix/issues"
  },
  "homepage": "https://github.com/ethereum/remix#readme",
  "browserify": {
    "transform": [
      [
        "babelify",
        {
          "plugins": [
            [
              "fast-async",
              {
                "runtimePatten": null,
                "compiler": {
                  "promises": true,
                  "es7": true,
                  "noRuntime": true,
                  "wrapAwait": true
                }
              }
            ],
            "transform-object-assign"
          ]
        }
      ],
      [
        "babelify",
        {
          "presets": [
            "es2017"
          ]
        }
      ]
    ]
  }
}<|MERGE_RESOLUTION|>--- conflicted
+++ resolved
@@ -22,13 +22,9 @@
     "express-ws": "^4.0.0",
     "fast-async": "^6.3.7",
     "merge": "^1.2.0",
-<<<<<<< HEAD
-    "remix-lib": "0.4.5",
+    "remix-lib": "0.4.6",
     "ethereumjs-vm": "3.0.0",
     "ethereumjs-util": "^5.1.2",
-=======
-    "remix-lib": "0.4.6",
->>>>>>> 3480139e
     "standard": "^10.0.3",
     "time-stamp": "^2.0.0",
     "web3": "1.0.0-beta.27"
