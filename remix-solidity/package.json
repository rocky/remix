{
  "name": "remix-solidity",
  "version": "0.2.12",
  "description": "Ethereum IDE and tools for the web",
  "contributors": [
    {
      "name": "Yann Levreau",
      "email": "yann@ethdev.com"
    },
    {
      "name": "Liana Husikyan",
      "email": "liana@ethdev.com"
    }
  ],
  "main": "./index.js",
  "dependencies": {
    "babel-eslint": "^7.1.1",
    "babel-plugin-transform-object-assign": "^6.22.0",
    "babel-preset-es2015": "^6.24.0",
    "babelify": "^7.3.0",
    "ethereumjs-util": "^4.5.0",
    "ethereumjs-vm": "^2.3.3",
    "fast-async": "^6.1.2",
    "npm-run-all": "^4.0.2",
<<<<<<< HEAD
    "remix-lib": "^0.3.8",
    "solc": "^0.5.0",
=======
    "remix-lib": "0.3.11",
    "solc": "^0.4.24",
>>>>>>> 365fbd9f
    "standard": "^7.0.1",
    "tape": "^4.6.0",
    "webworkify": "^1.2.1"
  },
  "scripts": {
    "test": "standard && tape ./test/tests.js"
  },
  "standard": {
    "ignore": [
      "node_modules/*"
    ],
    "parser": "babel-eslint"
  },
  "repository": {
    "type": "git",
    "url": "git+https://github.com/ethereum/remix.git"
  },
  "author": "cpp-ethereum team",
  "license": "MIT",
  "bugs": {
    "url": "https://github.com/ethereum/remix/issues"
  },
  "homepage": "https://github.com/ethereum/remix#readme",
  "browserify": {
    "transform": [
      [
        "babelify",
        {
          "plugins": [
            [
              "fast-async",
              {
                "runtimePatten": null,
                "compiler": {
                  "promises": true,
                  "es7": true,
                  "noRuntime": true,
                  "wrapAwait": true
                }
              }
            ],
            "transform-object-assign"
          ]
        }
      ],
      [
        "babelify",
        {
          "presets": [
            "es2015"
          ]
        }
      ]
    ]
  }
}<|MERGE_RESOLUTION|>--- conflicted
+++ resolved
@@ -22,13 +22,8 @@
     "ethereumjs-vm": "^2.3.3",
     "fast-async": "^6.1.2",
     "npm-run-all": "^4.0.2",
-<<<<<<< HEAD
-    "remix-lib": "^0.3.8",
+    "remix-lib": "0.3.11",
     "solc": "^0.5.0",
-=======
-    "remix-lib": "0.3.11",
-    "solc": "^0.4.24",
->>>>>>> 365fbd9f
     "standard": "^7.0.1",
     "tape": "^4.6.0",
     "webworkify": "^1.2.1"
