'use strict'
var util = require('./util')

function Struct (memberDetails) {
  this.storageSlots = memberDetails.storageSlots
  this.storageBytes = 32
  this.members = memberDetails.members
  this.typeName = 'struct'
}

Struct.prototype.decodeFromStorage = function (location, storageContent) {
  var ret = {}
  this.members.map(function (item, i) {
    var globalLocation = {
      offset: location.offset + item.location.offset,
      slot: util.add(location.slot, item.location.slot)
    }
    ret[item.name] = item.type.decodeFromStorage(globalLocation, storageContent)
  })
  return ret
}

Struct.prototype.decodeLocals = function (stackHeight, stack, memory) {
  if (stack.length - 1 < stackHeight) {
    return {}
  } else { // TODO manage decoding locals from storage
    var offset = stack[stack.length - 1 - stackHeight]
    offset = 2 * parseInt(offset, 16)
    return this.decodeFromMemory(offset, memory)
  }
}

Struct.prototype.decodeFromMemory = function (offset, memory) {
  var ret = {}
  this.members.map(function (item, i) {
    var contentOffset = offset
    if (item.type.typeName === 'bytes' || item.type.typeName === 'string' || item.type.typeName === 'array' || item.type.typeName === 'struct') {
      contentOffset = memory.substr(offset, 64)
      contentOffset = 2 * parseInt(contentOffset, 16)
    }
    var member = item.type.decodeFromMemory(contentOffset, memory)
    ret[item.name] = member
    offset += 64
  })
  return ret
}

<<<<<<< HEAD
Struct.prototype.decodeLocals = function (stackHeight, stack, memory) {
  if (stack.length - 1 < stackHeight) {
    return {}
  } else { // TODO manage decoding locals from storage
    var offset = stack[stack.length - 1 - stackHeight]
    offset = 2 * parseInt(offset, 16)
    return this.decodeFromMemory(offset, memory)
  }
}

Struct.prototype.decodeFromMemory = function (offset, memory) {
  var ret = {}
  this.members.map(function (item, i) {
    var contentOffset = offset
    if (item.type.typeName === 'bytes' || item.type.typeName === 'string' || item.type.typeName === 'array' || item.type.typeName === 'struct') {
      contentOffset = memory.substr(offset, 64)
      contentOffset = 2 * parseInt(contentOffset, 16)
    }
    var member = item.type.decodeFromMemory(contentOffset, memory)
    ret[item.name] = member
    offset += 64
  })
  return ret
}

=======
>>>>>>> d168f859
module.exports = Struct<|MERGE_RESOLUTION|>--- conflicted
+++ resolved
@@ -20,11 +20,11 @@
   return ret
 }
 
-Struct.prototype.decodeLocals = function (stackHeight, stack, memory) {
-  if (stack.length - 1 < stackHeight) {
+Struct.prototype.decodeLocals = function (stackDepth, stack, memory) {
+  if (stack.length - 1 < stackDepth) {
     return {}
   } else { // TODO manage decoding locals from storage
-    var offset = stack[stack.length - 1 - stackHeight]
+    var offset = stack[stack.length - 1 - stackDepth]
     offset = 2 * parseInt(offset, 16)
     return this.decodeFromMemory(offset, memory)
   }
@@ -45,12 +45,11 @@
   return ret
 }
 
-<<<<<<< HEAD
-Struct.prototype.decodeLocals = function (stackHeight, stack, memory) {
-  if (stack.length - 1 < stackHeight) {
+Struct.prototype.decodeLocals = function (stackDepth, stack, memory) {
+  if (stack.length - 1 < stackDepth) {
     return {}
   } else { // TODO manage decoding locals from storage
-    var offset = stack[stack.length - 1 - stackHeight]
+    var offset = stack[stack.length - 1 - stackDepth]
     offset = 2 * parseInt(offset, 16)
     return this.decodeFromMemory(offset, memory)
   }
@@ -71,6 +70,4 @@
   return ret
 }
 
-=======
->>>>>>> d168f859
 module.exports = Struct